--- conflicted
+++ resolved
@@ -73,11 +73,6 @@
 
     # Model settings
     use_keyboard: bool = tap.arg(default=False, help="Use keyboard to control the robot")
-<<<<<<< HEAD
-    command_type: Literal["joystick", "simple_joystick", "control_vector"] = tap.arg(
-        default="control_vector", help="Type of command to use"
-    )
-=======
     command_type: Literal[
         "joystick",
         "simple_joystick",
@@ -85,7 +80,6 @@
         "expanded_control_vector",
         "unified",
     ] = tap.arg(default="expanded_control_vector", help="Type of command to use")
->>>>>>> 99ec8cb3
 
     keyframes: int | None = tap.arg(default=None, help="Number of keyframe animations to append to command")
 
@@ -326,18 +320,7 @@
 
 
 async def serve(config: ServerConfig) -> None:
-<<<<<<< HEAD
-    try:
-        with tarfile.open(config.kinfer_path, "r:gz") as tar:
-            metadata_file = tar.extractfile("metadata.json")
-            if metadata_file is None:
-                raise ValueError("metadata.json not found in kinfer file")
-            metadata = metadata_from_json(metadata_file.read().decode("utf-8"))
-            if metadata.num_commands is None:  # type: ignore[attr-defined]
-                raise ValueError("num_commands not specified in model metadata")
-    except (tarfile.TarError, FileNotFoundError):
-        raise ValueError(f"Could not read kinfer file: {config.kinfer_path}")
-=======
+
     if config.local_model_dir:
         model_dir = Path(config.local_model_dir).expanduser().resolve()
         model_metadata = load_local_model_metadata(model_dir)
@@ -349,7 +332,6 @@
             )
 
     model_path = find_mjcf(model_dir)
->>>>>>> 99ec8cb3
 
     key_state: InputState
     default: Callable[[], Awaitable[None]] | None = None
