"""Server and simulation loop for KOS."""

import asyncio
import itertools
import logging
import tarfile
import time
import traceback
from pathlib import Path
<<<<<<< HEAD
from queue import Queue
=======
from typing import Literal
>>>>>>> 96d41e95

import colorlogging
import numpy as np
import typed_argparse as tap
<<<<<<< HEAD
from kinfer.rust_bindings import PyModelRunner
=======
from askin import KeyboardController
from kinfer.rust_bindings import PyModelRunner, metadata_from_json
from kmv.app.viewer import QtViewer
from kmv.utils.logging import VideoWriter, save_logs
>>>>>>> 96d41e95
from kscale import K
from kscale.web.gen.api import RobotURDFMetadataOutput
from kscale.web.utils import get_robots_dir, should_refresh_file

<<<<<<< HEAD
from kinfer_sim.keyboard_listener import KeyboardListener
from kinfer_sim.provider import ModelProvider
=======
from kinfer_sim.provider import ControlVectorInputState, InputState, JoystickInputState, ModelProvider
>>>>>>> 96d41e95
from kinfer_sim.simulator import MujocoSimulator

logger = logging.getLogger(__name__)


class ServerConfig(tap.TypedArgs):
    kinfer_path: str = tap.arg(positional=True, help="Path to the K-Infer model to load")

    # Mujoco settings
    mujoco_model_name: str = tap.arg(positional=True, help="Name of the Mujoco model to simulate")
    mujoco_scene: str = tap.arg(default="smooth", help="Mujoco scene to use")
    no_cache: bool = tap.arg(default=False, help="Don't use cached metadata")
    debug: bool = tap.arg(default=False, help="Enable debug logging")

    # Physics settings
    dt: float = tap.arg(default=0.0001, help="Simulation timestep")
    pd_update_frequency: float = tap.arg(default=1000.0, help="PD update frequency for the actuators (Hz)")
    no_gravity: bool = tap.arg(default=False, help="Enable gravity")
    start_height: float = tap.arg(default=1.1, help="Start height")
    quat_name: str = tap.arg(default="imu_site_quat", help="Name of the quaternion sensor")
    acc_name: str = tap.arg(default="imu_acc", help="Name of the accelerometer sensor")
    gyro_name: str = tap.arg(default="imu_gyro", help="Name of the gyroscope sensor")

    # Rendering settings
    no_render: bool = tap.arg(default=False, help="Enable rendering")
    render_frequency: float = tap.arg(default=1.0, help="Render frequency (Hz)")
    frame_width: int = tap.arg(default=640, help="Frame width")
    frame_height: int = tap.arg(default=480, help="Frame height")
    camera: str | None = tap.arg(default=None, help="Camera to use")
    save_path: str = tap.arg(default="logs", help="Path to save logs")
    save_video: bool = tap.arg(default=False, help="Save video")
    save_logs: bool = tap.arg(default=False, help="Save logs")

    # Keyboard settings
    use_keyboard: bool = tap.arg(default=False, help="Use keyboard to control the robot")
    command_type: Literal["joystick", "control_vector"] = tap.arg(default="joystick", help="Type of command to use")

    # Randomization settings
    command_delay_min: float | None = tap.arg(default=None, help="Minimum command delay")
    command_delay_max: float | None = tap.arg(default=None, help="Maximum command delay")
    drop_rate: float = tap.arg(default=0.0, help="Drop actions with this probability")
    joint_pos_delta_noise: float = tap.arg(default=0.0, help="Joint position delta noise (degrees)")
    joint_pos_noise: float = tap.arg(default=0.0, help="Joint position noise (degrees)")
    joint_vel_noise: float = tap.arg(default=0.0, help="Joint velocity noise (degrees/second)")
    joint_zero_noise: float = tap.arg(default=0.0, help="Joint zero noise (degrees)")
    accelerometer_noise: float = tap.arg(default=0.0, help="Accelerometer noise (m/s^2)")
    gyroscope_noise: float = tap.arg(default=0.0, help="Gyroscope noise (rad/s)")
    projected_gravity_noise: float = tap.arg(default=0.0, help="Projected gravity noise (m/s^2)")


class SimulationServer:
    def __init__(
        self,
        model_path: str | Path,
        model_metadata: RobotURDFMetadataOutput,
        config: ServerConfig,
<<<<<<< HEAD
        key_queue: Queue | None,
        reset_queue: Queue | None,
        pause_queue: Queue | None,
=======
        keyboard_state: InputState,
>>>>>>> 96d41e95
    ) -> None:
        self.simulator = MujocoSimulator(
            model_path=model_path,
            model_metadata=model_metadata,
            dt=config.dt,
            gravity=not config.no_gravity,
            render_mode="offscreen" if config.no_render else "window",
            start_height=config.start_height,
            command_delay_min=config.command_delay_min,
            command_delay_max=config.command_delay_max,
            drop_rate=config.drop_rate,
            joint_pos_delta_noise=config.joint_pos_delta_noise,
            joint_pos_noise=config.joint_pos_noise,
            joint_vel_noise=config.joint_vel_noise,
            joint_zero_noise=config.joint_zero_noise,
            accelerometer_noise=config.accelerometer_noise,
            gyroscope_noise=config.gyroscope_noise,
            projected_gravity_noise=config.projected_gravity_noise,
            pd_update_frequency=config.pd_update_frequency,
            mujoco_scene=config.mujoco_scene,
            camera=config.camera,
            frame_width=config.frame_width,
            frame_height=config.frame_height,
        )
        self._kinfer_path = config.kinfer_path
        self._stop_event = asyncio.Event()
        self._step_lock = asyncio.Semaphore(1)
        self._video_render_decimation = int(1.0 / config.render_frequency)
        self._quat_name = config.quat_name
        self._acc_name = config.acc_name
        self._gyro_name = config.gyro_name
        self._save_path = Path(config.save_path).expanduser().resolve()
        self._save_video = config.save_video
        self._save_logs = config.save_logs
        self._key_queue = key_queue
        self._reset_queue = reset_queue
        self._pause_queue = pause_queue
        self._is_paused = False

    async def _handle_pause(self) -> None:
        """Handle pause state changes from the pause queue."""
        if self._pause_queue is not None and not self._pause_queue.empty():
            action = self._pause_queue.get()
            if not self._is_paused:  # Pause
                self._is_paused = True
                logger.info("Simulation PAUSED")
            else:  # Resume
                self._is_paused = False
                logger.info("Simulation RESUMED")

        self._video_writer: VideoWriter | None = None
        if self._save_video:
            self._save_path.mkdir(parents=True, exist_ok=True)

            fps = round(self.simulator._control_frequency)
            self._video_writer = VideoWriter(self._save_path / "video.mp4", fps=fps)

        # Check command dimension matches model expectations
        try:
            with tarfile.open(self._kinfer_path, "r:gz") as tar:
                metadata_file = tar.extractfile("metadata.json")
                if metadata_file is None:
                    logger.warning("Could not validate command dimension: metadata.json not found in kinfer file")
                    return

                metadata = metadata_from_json(metadata_file.read().decode("utf-8"))
                if metadata.num_commands is None:  # type: ignore[attr-defined]
                    logger.warning("Could not validate command dimension: num_commands not specified in model metadata")
                    return

                expected = metadata.num_commands  # type: ignore[attr-defined]
                actual = len(keyboard_state.value)
                if actual != expected:
                    raise ValueError(
                        f"Command dimension mismatch: {type(keyboard_state).__name__} provides command"
                        f"with dim {actual} but model expects command with dim {expected}"
                    )

        except (tarfile.TarError, FileNotFoundError):
            logger.warning("Could not validate command dimension: unable to read kinfer file: %s", self._kinfer_path)

    async def _simulation_loop(self) -> None:
        """Run the simulation loop asynchronously."""
        start_time = time.perf_counter()
        last_fps_time = start_time
        wall_time_for_next_step = start_time
        ctrl_dt = 1.0 / self.simulator._control_frequency
        num_steps = 0
        fps_update_interval = 1.0  # Update FPS every second

        # Initialize the model runner on the simulator.
        model_provider = ModelProvider(
            self.simulator,
            quat_name=self._quat_name,
            acc_name=self._acc_name,
            gyro_name=self._gyro_name,
            key_queue=self._key_queue,
        )
        model_runner = PyModelRunner(str(self._kinfer_path), model_provider)

        loop = asyncio.get_running_loop()

        carry = model_runner.init()

        logs: list[dict[str, np.ndarray]] | None = None
        if self._save_logs:
            logs = []

        try:
            while not self._stop_event.is_set():
                await self._handle_pause()

                # Always render and update UI even when paused
                self.simulator.render()
                num_renders += 1

<<<<<<< HEAD
                # Only simulate if not paused
                if not self._is_paused:
                    model_provider.arrays.clear()
                    if self._reset_queue is not None and not self._reset_queue.empty():
                        await self.simulator.reset()
                        self._reset_queue.get()

                    # Runs the simulation for one step.
                    async with self._step_lock:
                        for _ in range(self.simulator._sim_decimation):
                            await self.simulator.step()

                    # Offload blocking calls to the executor
                    output, carry = await loop.run_in_executor(None, model_runner.step, carry)
                    await loop.run_in_executor(None, model_runner.take_action, output)

                    if frames is not None:
                        frames.append(self.simulator.read_pixels())

                    if logs is not None:
                        logs.append(model_provider.arrays.copy())

                    num_steps += 1

                # Calculate and log FPS
                current_time = time.time()
=======
                # Shut down if the viewer is closed.
                if isinstance(self.simulator._viewer, QtViewer):
                    if not self.simulator._viewer.is_open:
                        break

                # Offload blocking calls to the executor
                output, carry = await loop.run_in_executor(None, model_runner.step, carry)
                await loop.run_in_executor(None, model_runner.take_action, output)

                num_steps += 1
                if logs is not None:
                    logs.append(model_provider.arrays.copy())

                if self._video_writer is not None and num_steps % self._video_render_decimation == 0:
                    self._video_writer.append(self.simulator.read_pixels())

                # Match the simulation time to the wall clock time.
                wall_time_for_next_step += ctrl_dt
                await asyncio.sleep(max(0, wall_time_for_next_step - time.perf_counter()))

                # Calculate and log FPS
                current_time = time.perf_counter()
>>>>>>> 96d41e95
                if current_time - last_fps_time >= fps_update_interval:
                    physics_fps = num_steps / (current_time - last_fps_time)
                    logger.info(
                        "Physics FPS: %.2f, Simulation time: %.3f, Wall time: %.3f",
                        physics_fps,
                        self.simulator.sim_time,
                        current_time,
                    )
                    num_steps = 0
                    last_fps_time = current_time

                # Sleep to maintain real-time simulation
                if not self._is_paused:
                    current_time = time.time()
                    if current_time < self.simulator._sim_time:
                        await asyncio.sleep(self.simulator._sim_time - current_time)

                # Small sleep to prevent UI blocking when paused
                else:
                    await asyncio.sleep(0.01)

        except Exception as e:
            logger.error("Simulation loop failed: %s", e)
            logger.error("Traceback: %s", traceback.format_exc())

        finally:
            await self.stop()

            if self._video_writer is not None:
                self._video_writer.close()

            if isinstance(self.simulator._viewer, QtViewer):
                self.simulator._viewer.close()

            if logs is not None:
                save_logs(logs, self._save_path / "logs")

    async def start(self) -> None:
        """Start both the gRPC server and simulation loop asynchronously."""
        sim_task = asyncio.create_task(self._simulation_loop())

        try:
            await sim_task
        except asyncio.CancelledError:
            await self.stop()

    async def stop(self) -> None:
        """Stop the simulation and cleanup resources asynchronously."""
        logger.info("Shutting down simulation...")
        self._stop_event.set()
        await self.simulator.close()


async def get_model_metadata(api: K, model_name: str, cache: bool = True) -> RobotURDFMetadataOutput:
    model_path = get_robots_dir() / model_name / "metadata.json"
    if cache and model_path.exists() and not should_refresh_file(model_path):
        return RobotURDFMetadataOutput.model_validate_json(model_path.read_text())
    model_path.parent.mkdir(parents=True, exist_ok=True)
    robot_class = await api.get_robot_class(model_name)
    metadata = robot_class.metadata
    if metadata is None:
        raise ValueError(f"No metadata found for model {model_name}")
    model_path.write_text(metadata.model_dump_json())
    return metadata


async def serve(config: ServerConfig) -> None:
    async with K() as api:
        model_dir, model_metadata = await asyncio.gather(
            api.download_and_extract_urdf(config.mujoco_model_name, cache=(not config.no_cache)),
            get_model_metadata(api, config.mujoco_model_name),
        )

    model_path = next(
        (
            path
            for path in itertools.chain(
                model_dir.glob("*.mjcf"),
                model_dir.glob("*.xml"),
            )
        )
    )

<<<<<<< HEAD
    key_queue, reset_queue, pause_queue = None, None, None
=======
    key_state: InputState

    if config.command_type == "joystick":
        key_state = JoystickInputState()
    elif config.command_type == "control_vector":
        key_state = ControlVectorInputState()
    else:
        raise ValueError(f"Invalid command type: {config.command_type}")

>>>>>>> 96d41e95
    if config.use_keyboard:
        keyboard_listener = KeyboardListener()
        key_queue, reset_queue, pause_queue = keyboard_listener.get_queues()

<<<<<<< HEAD
=======
        async def key_handler(key: str) -> None:
            await key_state.update(key)

        if config.command_type == "joystick":

            async def default() -> None:
                key_state.value = [1, 0, 0, 0, 0, 0, 0]

            keyboard_controller = KeyboardController(key_handler, default=default)
        elif config.command_type == "control_vector":
            keyboard_controller = KeyboardController(key_handler)

        await keyboard_controller.start()
>>>>>>> 96d41e95

    server = SimulationServer(
        model_path=model_path,
        model_metadata=model_metadata,
        config=config,
        key_queue=key_queue,
        reset_queue=reset_queue,
        pause_queue=pause_queue,
    )

    await server.start()


async def run_server(config: ServerConfig) -> None:
    await serve(config=config)


def runner(args: ServerConfig) -> None:
    colorlogging.configure(level=logging.DEBUG if args.debug else logging.INFO)
    asyncio.run(run_server(config=args))


def main() -> None:
    tap.Parser(ServerConfig).bind(runner).run()


if __name__ == "__main__":
    # python -m kinfer_sim.server
    main()<|MERGE_RESOLUTION|>--- conflicted
+++ resolved
@@ -7,33 +7,21 @@
 import time
 import traceback
 from pathlib import Path
-<<<<<<< HEAD
 from queue import Queue
-=======
 from typing import Literal
->>>>>>> 96d41e95
 
 import colorlogging
 import numpy as np
 import typed_argparse as tap
-<<<<<<< HEAD
-from kinfer.rust_bindings import PyModelRunner
-=======
-from askin import KeyboardController
 from kinfer.rust_bindings import PyModelRunner, metadata_from_json
 from kmv.app.viewer import QtViewer
 from kmv.utils.logging import VideoWriter, save_logs
->>>>>>> 96d41e95
 from kscale import K
 from kscale.web.gen.api import RobotURDFMetadataOutput
 from kscale.web.utils import get_robots_dir, should_refresh_file
 
-<<<<<<< HEAD
 from kinfer_sim.keyboard_listener import KeyboardListener
 from kinfer_sim.provider import ModelProvider
-=======
-from kinfer_sim.provider import ControlVectorInputState, InputState, JoystickInputState, ModelProvider
->>>>>>> 96d41e95
 from kinfer_sim.simulator import MujocoSimulator
 
 logger = logging.getLogger(__name__)
@@ -90,13 +78,9 @@
         model_path: str | Path,
         model_metadata: RobotURDFMetadataOutput,
         config: ServerConfig,
-<<<<<<< HEAD
         key_queue: Queue | None,
         reset_queue: Queue | None,
         pause_queue: Queue | None,
-=======
-        keyboard_state: InputState,
->>>>>>> 96d41e95
     ) -> None:
         self.simulator = MujocoSimulator(
             model_path=model_path,
@@ -136,17 +120,6 @@
         self._pause_queue = pause_queue
         self._is_paused = False
 
-    async def _handle_pause(self) -> None:
-        """Handle pause state changes from the pause queue."""
-        if self._pause_queue is not None and not self._pause_queue.empty():
-            action = self._pause_queue.get()
-            if not self._is_paused:  # Pause
-                self._is_paused = True
-                logger.info("Simulation PAUSED")
-            else:  # Resume
-                self._is_paused = False
-                logger.info("Simulation RESUMED")
-
         self._video_writer: VideoWriter | None = None
         if self._save_video:
             self._save_path.mkdir(parents=True, exist_ok=True)
@@ -154,29 +127,29 @@
             fps = round(self.simulator._control_frequency)
             self._video_writer = VideoWriter(self._save_path / "video.mp4", fps=fps)
 
-        # Check command dimension matches model expectations
-        try:
-            with tarfile.open(self._kinfer_path, "r:gz") as tar:
-                metadata_file = tar.extractfile("metadata.json")
-                if metadata_file is None:
-                    logger.warning("Could not validate command dimension: metadata.json not found in kinfer file")
-                    return
-
-                metadata = metadata_from_json(metadata_file.read().decode("utf-8"))
-                if metadata.num_commands is None:  # type: ignore[attr-defined]
-                    logger.warning("Could not validate command dimension: num_commands not specified in model metadata")
-                    return
-
-                expected = metadata.num_commands  # type: ignore[attr-defined]
-                actual = len(keyboard_state.value)
-                if actual != expected:
-                    raise ValueError(
-                        f"Command dimension mismatch: {type(keyboard_state).__name__} provides command"
-                        f"with dim {actual} but model expects command with dim {expected}"
-                    )
-
-        except (tarfile.TarError, FileNotFoundError):
-            logger.warning("Could not validate command dimension: unable to read kinfer file: %s", self._kinfer_path)
+        # # Check command dimension matches model expectations
+        # try:
+        #     with tarfile.open(self._kinfer_path, "r:gz") as tar:
+        #         metadata_file = tar.extractfile("metadata.json")
+        #         if metadata_file is None:
+        #             logger.warning("Could not validate command dimension: metadata.json not found in kinfer file")
+        #             return
+
+        #         metadata = metadata_from_json(metadata_file.read().decode("utf-8"))
+        #         if metadata.num_commands is None:  # type: ignore[attr-defined]
+        #             logger.warning("Could not validate command dimension: num_commands not specified in model metadata")
+        #             return
+
+        #         expected = metadata.num_commands  # type: ignore[attr-defined]
+        #         actual = len(keyboard_state.value)
+        #         if actual != expected:
+        #             raise ValueError(
+        #                 f"Command dimension mismatch: {type(keyboard_state).__name__} provides command"
+        #                 f"with dim {actual} but model expects command with dim {expected}"
+        #             )
+
+        # except (tarfile.TarError, FileNotFoundError):
+        #     logger.warning("Could not validate command dimension: unable to read kinfer file: %s", self._kinfer_path)
 
     async def _simulation_loop(self) -> None:
         """Run the simulation loop asynchronously."""
@@ -207,16 +180,21 @@
 
         try:
             while not self._stop_event.is_set():
-                await self._handle_pause()
-
-                # Always render and update UI even when paused
-                self.simulator.render()
-                num_renders += 1
-
-<<<<<<< HEAD
-                # Only simulate if not paused
+                # Shut down if the viewer is closed.
+                if isinstance(self.simulator._viewer, QtViewer):
+                    if not self.simulator._viewer.is_open:
+                        break
+
+                # handle pause command
+                if self._pause_queue is not None and not self._pause_queue.empty():
+                    _ = self._pause_queue.get()
+                    self._is_paused = not self._is_paused
+
+                # Only simulate step if not paused
                 if not self._is_paused:
                     model_provider.arrays.clear()
+
+                    # handle sim reset command
                     if self._reset_queue is not None and not self._reset_queue.empty():
                         await self.simulator.reset()
                         self._reset_queue.get()
@@ -226,44 +204,20 @@
                         for _ in range(self.simulator._sim_decimation):
                             await self.simulator.step()
 
-                    # Offload blocking calls to the executor
+                    # Inference policy, offload blocking calls to the executor
                     output, carry = await loop.run_in_executor(None, model_runner.step, carry)
                     await loop.run_in_executor(None, model_runner.take_action, output)
 
-                    if frames is not None:
-                        frames.append(self.simulator.read_pixels())
-
                     if logs is not None:
                         logs.append(model_provider.arrays.copy())
 
+                    if self._video_writer is not None and num_steps % self._video_render_decimation == 0:
+                        self._video_writer.append(self.simulator.read_pixels())
+
                     num_steps += 1
-
-                # Calculate and log FPS
-                current_time = time.time()
-=======
-                # Shut down if the viewer is closed.
-                if isinstance(self.simulator._viewer, QtViewer):
-                    if not self.simulator._viewer.is_open:
-                        break
-
-                # Offload blocking calls to the executor
-                output, carry = await loop.run_in_executor(None, model_runner.step, carry)
-                await loop.run_in_executor(None, model_runner.take_action, output)
-
-                num_steps += 1
-                if logs is not None:
-                    logs.append(model_provider.arrays.copy())
-
-                if self._video_writer is not None and num_steps % self._video_render_decimation == 0:
-                    self._video_writer.append(self.simulator.read_pixels())
-
-                # Match the simulation time to the wall clock time.
-                wall_time_for_next_step += ctrl_dt
-                await asyncio.sleep(max(0, wall_time_for_next_step - time.perf_counter()))
 
                 # Calculate and log FPS
                 current_time = time.perf_counter()
->>>>>>> 96d41e95
                 if current_time - last_fps_time >= fps_update_interval:
                     physics_fps = num_steps / (current_time - last_fps_time)
                     logger.info(
@@ -275,15 +229,13 @@
                     num_steps = 0
                     last_fps_time = current_time
 
-                # Sleep to maintain real-time simulation
-                if not self._is_paused:
-                    current_time = time.time()
-                    if current_time < self.simulator._sim_time:
-                        await asyncio.sleep(self.simulator._sim_time - current_time)
-
-                # Small sleep to prevent UI blocking when paused
+                # Match the simulation time to the wall clock time.
+                if self._is_paused:
+                    await asyncio.sleep(0.01)  # Small sleep to prevent UI blocking when paused
                 else:
-                    await asyncio.sleep(0.01)
+                    wall_time_for_next_step += ctrl_dt
+                    sleep_duration = max(0, wall_time_for_next_step - time.perf_counter())
+                    await asyncio.sleep(sleep_duration)
 
         except Exception as e:
             logger.error("Simulation loop failed: %s", e)
@@ -347,39 +299,10 @@
         )
     )
 
-<<<<<<< HEAD
     key_queue, reset_queue, pause_queue = None, None, None
-=======
-    key_state: InputState
-
-    if config.command_type == "joystick":
-        key_state = JoystickInputState()
-    elif config.command_type == "control_vector":
-        key_state = ControlVectorInputState()
-    else:
-        raise ValueError(f"Invalid command type: {config.command_type}")
-
->>>>>>> 96d41e95
     if config.use_keyboard:
         keyboard_listener = KeyboardListener()
         key_queue, reset_queue, pause_queue = keyboard_listener.get_queues()
-
-<<<<<<< HEAD
-=======
-        async def key_handler(key: str) -> None:
-            await key_state.update(key)
-
-        if config.command_type == "joystick":
-
-            async def default() -> None:
-                key_state.value = [1, 0, 0, 0, 0, 0, 0]
-
-            keyboard_controller = KeyboardController(key_handler, default=default)
-        elif config.command_type == "control_vector":
-            keyboard_controller = KeyboardController(key_handler)
-
-        await keyboard_controller.start()
->>>>>>> 96d41e95
 
     server = SimulationServer(
         model_path=model_path,
